import { addContextToErr } from "./err.js";
import { error } from "./types.js";

// b64ToBuf will take an untrusted base64 string and convert it into a
// Uin8Array, returning an error if the input is not valid base64.
function b64ToBuf(b64: string): [Uint8Array, error] {
  // Check that the final string is valid base64.
  const b64regex = /^[0-9a-zA-Z-_/+=]*$/;
  if (!b64regex.test(b64)) {
    return [new Uint8Array(0), "provided string is not valid base64"];
  }

  // Swap any '-' characters for '+', and swap any '_' characters for '/'
  // for use in the atob function.
  b64 = b64.replace(/-/g, "+").replace(/_/g, "/");

  // Perform the conversion.
  const binStr = atob(b64);
  const len = binStr.length;
  const buf = new Uint8Array(len);
  for (let i = 0; i < len; i++) {
    buf[i] = binStr.charCodeAt(i);
  }
  return [buf, null];
}

// bufToHex takes a Uint8Array as input and returns the hex encoding of those
// bytes as a string.
function bufToHex(buf: Uint8Array): string {
  return [...buf].map((x) => x.toString(16).padStart(2, "0")).join("");
}

// bufToB64 will convert a Uint8Array to a base64 string with URL encoding and
// no padding characters.
function bufToB64(buf: Uint8Array): string {
  const b64Str = btoa(String.fromCharCode(...buf))
  return b64Str.replace(/\+/g, "-").replace(/\//g, "_").replace(/=/g, "");
}

// bufToStr takes an ArrayBuffer as input and returns a text string. bufToStr
// will check for invalid characters.
function bufToStr(buf: ArrayBuffer): [string, error] {
  try {
    const text = new TextDecoder("utf-8", { fatal: true }).decode(buf);
    return [text, null];
  } catch (err: any) {
    return ["", addContextToErr(err.toString(), "unable to decode ArrayBuffer to string")];
  }
}

// decodeU64 is the opposite of encodeU64, it takes a uint64 encoded as 8 bytes
// and decodes them into a BigInt.
function decodeU64(u8: Uint8Array): [bigint, error] {
  // Check the input.
  if (u8.length !== 8) {
    return [0n, "input should be 8 bytes"];
  }

  // Process the input.
  let num = 0n;
  for (let i = u8.length - 1; i >= 0; i--) {
    num *= 256n;
    num += BigInt(u8[i]);
  }
  return [num, null];
}

// encodePrefixedBytes takes a Uint8Array as input and returns a Uint8Array
// that has the length prefixed as an 8 byte prefix.
function encodePrefixedBytes(bytes: Uint8Array): [Uint8Array, error] {
	let [encodedLen, err] = encodeU64(BigInt(bytes.length))
	if (err !== null) {
		return [new Uint8Array(0), addContextToErr(err, "unable to encode array length")]
	}
	let prefixedArray = new Uint8Array(8 + bytes.length)
	prefixedArray.set(encodedLen, 0)
	prefixedArray.set(bytes, 8)
	return [prefixedArray, null]
}

// encodeU64 will encode a bigint in the range of a uint64 to an 8 byte
// Uint8Array.
function encodeU64(num: bigint): [Uint8Array, error] {
  // Check the bounds on the bigint.
  if (num < 0) {
    return [new Uint8Array(0), "expected a positive integer"];
  }
  if (num > 18446744073709551615n) {
    return [new Uint8Array(0), "expected a number no larger than a uint64"];
  }

  // Encode the bigint into a Uint8Array.
  const encoded = new Uint8Array(8);
  for (let i = 0; i < encoded.length; i++) {
    const byte = Number(num & 0xffn);
    encoded[i] = byte;
    num = num >> 8n;
  }
  return [encoded, null];
}

// hexToBuf takes an untrusted string as input, verifies that the string is
// valid hex, and then converts the string to a Uint8Array.
function hexToBuf(hex: string): [Uint8Array, error] {
  // Check that the length makes sense.
<<<<<<< HEAD
  if (hex.length % 2 != 0) {
    return [new Uint8Array(0), "input has incorrect length"];
=======
  if (hex.length % 2 !== 0) {
    return [nu8, "input has incorrect length"];
>>>>>>> 07dbb963
  }

  // Check that all of the characters are legal.
  const match = /[0-9A-Fa-f]*/g;
  if (!match.test(hex)) {
    return [new Uint8Array(0), "input has invalid character"];
  }

  // Create the buffer and fill it.
  const matches = hex.match(/.{1,2}/g);
  if (matches === null) {
    return [new Uint8Array(0), "input is incomplete"];
  }
  const u8 = new Uint8Array(matches.map((byte) => parseInt(byte, 16)));
  return [u8, null];
}

export { b64ToBuf, bufToHex, bufToB64, bufToStr, decodeU64, encodePrefixedBytes, encodeU64, hexToBuf };<|MERGE_RESOLUTION|>--- conflicted
+++ resolved
@@ -103,13 +103,8 @@
 // valid hex, and then converts the string to a Uint8Array.
 function hexToBuf(hex: string): [Uint8Array, error] {
   // Check that the length makes sense.
-<<<<<<< HEAD
-  if (hex.length % 2 != 0) {
+  if (hex.length % 2 !== 0) {
     return [new Uint8Array(0), "input has incorrect length"];
-=======
-  if (hex.length % 2 !== 0) {
-    return [nu8, "input has incorrect length"];
->>>>>>> 07dbb963
   }
 
   // Check that all of the characters are legal.
