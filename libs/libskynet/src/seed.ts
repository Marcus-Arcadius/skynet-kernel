--- conflicted
+++ resolved
@@ -1,9 +1,3 @@
-<<<<<<< HEAD
-import { DICTIONARY_UNIQUE_PREFIX, dictionary } from "./dictionary.js";
-import { Ed25519Keypair, ed25519KeypairFromEntropy } from "./ed25519.js";
-import { sha512 } from "./sha512.js";
-import { addContextToErr } from "./err.js";
-=======
 // seed.ts implements mysky seed as defined in
 // https://blog.sia.tech/a-technical-breakdown-of-mysky-seeds-ba9964505978
 //
@@ -11,12 +5,11 @@
 // the specification of the blog post, and keep compatibility with the other
 // libraries that implemented mysky seeds.
 
-import { DICTIONARY_UNIQUE_PREFIX, dictionary } from "./dictionary";
-import { Ed25519Keypair, ed25519KeypairFromEntropy } from "./ed25519";
-import { addContextToErr } from "./err";
-import { sha512 } from "./sha512";
-import { Err } from "./types";
->>>>>>> 2ecef2f2
+import { DICTIONARY_UNIQUE_PREFIX, dictionary } from "./dictionary.js";
+import { Ed25519Keypair, ed25519KeypairFromEntropy } from "./ed25519.js";
+import { addContextToErr } from "./err.js";
+import { sha512 } from "./sha512.js";
+import { Err } from "./types.js";
 
 // Define the number of entropy words used when generating the seed.
 const SEED_ENTROPY_WORDS = 13;
