--- conflicted
+++ resolved
@@ -599,40 +599,6 @@
   return [dictionary[word1], dictionary[word2], ""];
 };
 
-<<<<<<< HEAD
-// validSeed will return "" if the provided seed is valid, and will return an
-// error string otherwise.
-var validSeed = function (seedPhrase: string): string {
-  // Create a helper function to make the below code more readable.
-  let prefix = function (s: string): string {
-    return s.slice(0, DICTIONARY_UNIQUE_PREFIX);
-  };
-
-  // Pull the seed into its respective parts.
-  let seedWordsAndChecksum = seedPhrase.split(" ");
-  let seedWords = seedWordsAndChecksum.slice(0, SEED_ENTROPY_WORDS);
-  let checksumOne = seedWordsAndChecksum[SEED_ENTROPY_WORDS];
-  let checksumTwo = seedWordsAndChecksum[SEED_ENTROPY_WORDS + 1];
-
-  // Convert the seedWords to a seed.
-  let [seed, err1] = seedWordsToSeed(seedWords);
-  if (err1 !== "") {
-    return "unable to parse seed phrase: " + err1;
-  }
-
-  let [checksumOneVerify, checksumTwoVerify, err2] = seedToChecksumWords(seed);
-  if (err2 !== "") {
-    return "could not compute checksum words: " + err2;
-  }
-  if (prefix(checksumOne) !== prefix(checksumOneVerify)) {
-    return "first checksum word is invalid";
-  }
-  if (prefix(checksumTwo) !== prefix(checksumTwoVerify)) {
-    return "second checksum word is invalid";
-  }
-  return "";
-};
-=======
 // validSeedPhrase will return the seed. If there is an error parsing the seed,
 // the string return value will contain the error. If there is no error. the
 // string return value will be "".
@@ -666,7 +632,6 @@
 	}
 	return [seed, ""];
 }
->>>>>>> ded8f90d
 
 // seedWordsToSeed will convert a provided seed phrase to to a Uint8Array that
 // represents the cryptographic seed in bytes. The string return value is an
@@ -778,34 +743,6 @@
 
 // authUser is a function which will inspect the value of the input field to
 // find the seed, and then will set the user's local seed to that value.
-<<<<<<< HEAD
-var authUser = function () {
-  // Check that the user has provided a seed.
-  var userSeed = <HTMLInputElement>document.getElementById("seedInput");
-  if (userSeed === null) {
-    setErrorText("ERROR: user seed field not found");
-    return;
-  }
-
-  // Validate the seed.
-  let err = validSeed(userSeed.value);
-  if (err !== "") {
-    setErrorText("Seed is not valid: " + err);
-    return;
-  }
-  // Take the seed and store it in localStorage.
-  window.localStorage.setItem("v1-seed", userSeed.value);
-
-  // Send a postmessage back to the caller that auth was successful.
-  try {
-    window.opener.postMessage({ kernelMethod: "authCompleted" }, "*");
-  } catch (err) {
-    setErrorText("Unable to report that authentication suceeded: " + err);
-    return;
-  }
-  window.close();
-};
-=======
 //
 // TODO: Decide the protocol for storing the seed.
 var authUser = function() {
@@ -835,7 +772,6 @@
 	}
 	window.close();
 }
->>>>>>> ded8f90d
 
 // Create the auth form and perform authentication.
 //
