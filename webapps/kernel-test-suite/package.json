--- conflicted
+++ resolved
@@ -7,12 +7,8 @@
   "license": "MIT",
   "dependencies": {
     "gatsby": "^4.8.1",
-<<<<<<< HEAD
     "prettier": "^2.6.2",
-    "libkernel": "^0.1.22",
-=======
     "libkernel": "^0.1.30",
->>>>>>> e0c9518a
     "libskynet": "^0.0.15",
     "react": "^17.0.2",
     "react-dom": "^17.0.2"
