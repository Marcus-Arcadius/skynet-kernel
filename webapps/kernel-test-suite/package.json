--- conflicted
+++ resolved
@@ -7,13 +7,9 @@
   "license": "MIT",
   "dependencies": {
     "gatsby": "^4.8.1",
-<<<<<<< HEAD
     "prettier": "^2.6.2",
-    "libkernel": "^0.1.17",
-=======
     "libkernel": "^0.1.22",
     "libskynet": "^0.0.15",
->>>>>>> bd113eeb
     "react": "^17.0.2",
     "react-dom": "^17.0.2"
   },
