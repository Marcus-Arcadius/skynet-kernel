--- conflicted
+++ resolved
@@ -7,12 +7,8 @@
   "license": "MIT",
   "dependencies": {
     "gatsby": "^4.8.1",
-<<<<<<< HEAD
     "prettier": "^2.6.2",
-    "libkernel": "^0.1.2",
-=======
     "libkernel": "^0.1.17",
->>>>>>> 9247a07c
     "react": "^17.0.2",
     "react-dom": "^17.0.2"
   },
