--- conflicted
+++ resolved
@@ -43,22 +43,6 @@
 // result. If this fails it probably means the kernel failed to load for some
 // reason, though it could also mean that the page->bridge->background->kernel
 // communication path is broken in some way.
-<<<<<<< HEAD
-function TestSendTestMessage() {
-  return new Promise((resolve, reject) => {
-    kernel.testMessage().then(([data, err]) => {
-      if (err !== null) {
-        reject(err);
-        return;
-      }
-      if (!("version" in data)) {
-        reject("no version provided in return value");
-        return;
-      }
-      resolve(data.version);
-    });
-  });
-=======
 function TestGetKernelVersion() {
 	return new Promise((resolve, reject) => {
 		kernel.kernelVersion().then(([data, err]) => {
@@ -77,7 +61,6 @@
 			resolve(data.version+"-"+data.distribution)
 		})
 	})
->>>>>>> 35d27431
 }
 
 // TestModuleHasSeed checks that the test module was given a seed by the
@@ -512,7 +495,6 @@
 // TestMsgSpeedSequential5k will send ten thousand messages to the kernel
 // sequentially.
 function TestMsgSpeedSequential5k() {
-<<<<<<< HEAD
   // sendSequentialMessages is a helper function that will send a
   // message, wait for the message to resolve, then call itself again
   // with a lower 'remaining' value, exiting out when 'remaining' hits
@@ -522,28 +504,6 @@
       resolve("all messages resolved");
       return;
     }
-
-    kernel.testMessage().then(([data, err]) => {
-      if (err !== null) {
-        reject(err);
-        return;
-      }
-      sendSequentialMessages(remaining - 1, resolve, reject);
-    });
-  };
-  return new Promise((resolve, reject) => {
-    sendSequentialMessages(5000, resolve, reject);
-  });
-=======
-	// sendSequentialMessages is a helper function that will send a
-	// message, wait for the message to resolve, then call itself again
-	// with a lower 'remaining' value, exiting out when 'remaining' hits
-	// zero.
-	let sendSequentialMessages = function(remaining, resolve, reject) {
-		if (remaining === 0) {
-			resolve("all messages resolved")
-			return
-		}
 
 		kernel.kernelVersion().then(([data, err]) => {
 			if (err !== null) {
@@ -556,7 +516,6 @@
 	return new Promise((resolve, reject) => {
 		sendSequentialMessages(5000, resolve, reject)
 	})
->>>>>>> 35d27431
 }
 
 // TestModuleSpeedSequential5k will have the tester module perform five
@@ -580,30 +539,6 @@
 // TestMsgSpeedParallel5k will send ten thousand messages to the kernel in
 // parallel.
 function TestMsgSpeedParallel5k() {
-<<<<<<< HEAD
-  return new Promise((resolve, reject) => {
-    let promises = [];
-    for (let i = 0; i < 5000; i++) {
-      promises.push(kernel.testMessage());
-    }
-    Promise.all(promises)
-      .then((x) => {
-        for (let i = 0; i < x.length; i++) {
-          let err = x[i][1];
-          if (err !== null) {
-            reject(err);
-            return;
-          }
-        }
-        resolve("all messages reseolved");
-      })
-      .catch((x) => {
-        // I don't believe there's any way for the above call
-        // to reject but we check anyway.
-        reject(x);
-      });
-  });
-=======
 	return new Promise((resolve, reject) => {
 		let promises = []
 		for (let i = 0; i < 5000; i++) {
@@ -626,7 +561,6 @@
 			reject(x)
 		})
 	})
->>>>>>> 35d27431
 }
 
 // TestModuleSpeedParallel5k will have the tester module perform five
@@ -759,134 +693,6 @@
 
 // Establish the index page.
 const IndexPage = () => {
-<<<<<<< HEAD
-  return (
-    <main>
-      <title>Libkernel Test Suite</title>
-      <h1>Running Tests</h1>
-      <LoginButton />
-      <TestCard
-        name="TestLibkernelInit"
-        test={TestLibkernelInit}
-        turn={getTurn()}
-      />
-      <TestCard
-        name="TestSendTestMessage"
-        test={TestSendTestMessage}
-        turn={getTurn()}
-      />
-      <TestCard
-        name="TestModuleHasSeed"
-        test={TestModuleHasSeed}
-        turn={getTurn()}
-      />
-      <TestCard
-        name="TestModuleLogging"
-        test={TestModuleLogging}
-        turn={getTurn()}
-      />
-      <TestCard
-        name="TestModuleMissingModule"
-        test={TestMissingModule}
-        turn={getTurn()}
-      />
-      <TestCard
-        name="TestModuleMalformedModule"
-        test={TestMalformedModule}
-        turn={getTurn()}
-      />
-      <TestCard
-        name="TestModulePresentSeed"
-        test={TestModulePresentSeed}
-        turn={getTurn()}
-      />
-      <TestCard
-        name="TestModuleQueryKernel"
-        test={TestModuleQueryKernel}
-        turn={getTurn()}
-      />
-      <TestCard
-        name="TestModuleCheckHelperSeed"
-        test={TestModuleCheckHelperSeed}
-        turn={getTurn()}
-      />
-      <TestCard
-        name="TestViewTesterSeedByHelper"
-        test={TestViewTesterSeedByHelper}
-        turn={getTurn()}
-      />
-      <TestCard
-        name="TestMirrorDomain"
-        test={TestMirrorDomain}
-        turn={getTurn()}
-      />
-      <TestCard
-        name="TestTesterMirrorDomain"
-        test={TestTesterMirrorDomain}
-        turn={getTurn()}
-      />
-      <TestCard
-        name="TestMethodFieldRequired"
-        test={TestMethodFieldRequired}
-        turn={getTurn()}
-      />
-      <TestCard
-        name="TestResponseUpdates"
-        test={TestResponseUpdates}
-        turn={getTurn()}
-      />
-      <TestCard
-        name="TestModuleUpdateQuery"
-        test={TestModuleUpdateQuery}
-        turn={getTurn()}
-      />
-      <TestCard
-        name="TestIgnoreResponseUpdates"
-        test={TestIgnoreResponseUpdates}
-        turn={getTurn()}
-      />
-      <TestCard name="TestBasicCORS" test={TestBasicCORS} turn={getTurn()} />
-      <TestCard
-        name="TestSecureUploadAndDownload"
-        test={TestSecureUploadAndDownload}
-        turn={getTurn()}
-      />
-      <TestCard
-        name="TestMsgSpeedSequential5k"
-        test={TestMsgSpeedSequential5k}
-        turn={getTurn()}
-      />
-      <TestCard
-        name="TestModuleSpeedSeq20k"
-        test={TestModuleSpeedSequential20k}
-        turn={getTurn()}
-      />
-      <TestCard
-        name="TestMsgSpeedParallel5k"
-        test={TestMsgSpeedParallel5k}
-        turn={getTurn()}
-      />
-      <TestCard
-        name="TestModuleSpeedParallel20k"
-        test={TestModuleSpeedParallel20k}
-        turn={getTurn()}
-      />
-      <TestCard
-        name="TestModuleHasErrors"
-        test={TestModuleHasErrors}
-        turn={getTurn()}
-      />
-      <TestCard
-        name="TestHelperModuleHasErrors"
-        test={TestHelperModuleHasErrors}
-        turn={getTurn()}
-      />
-    </main>
-  );
-};
-
-export default IndexPage;
-=======
 	return (
 		<main>
 			<title>Libkernel Test Suite</title>
@@ -920,5 +726,4 @@
 	)
 }
 
-export default IndexPage
->>>>>>> 35d27431
+export default IndexPage;