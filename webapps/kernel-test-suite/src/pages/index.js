--- conflicted
+++ resolved
@@ -545,101 +545,6 @@
 
 // TestSecureRegistry will check that the sercure-registry module is working.
 function TestSecureRegistry() {
-<<<<<<< HEAD
-  return new Promise(async (resolve, reject) => {
-    // Start by creating keys that we can use to write to the registry.
-    let [seedPhrase, errSPD] =
-      skynet.generateSeedPhraseDeterministic("kernel-test-suite");
-    if (errSPD !== null) {
-      reject("unable to generate seed for registry testing");
-      return;
-    }
-    let [seed, errSPTS] = skynet.seedPhraseToSeed(seedPhrase);
-    if (errSPTS !== null) {
-      reject(
-        skynet.addContextToErr(errSPTS, "unable to convert seed phrase to seed")
-      );
-      return;
-    }
-    let [keypair, dataKey, errTREK] = skynet.taggedRegistryEntryKeys(
-      seed,
-      "test1",
-      "test1"
-    );
-    if (errTREK !== null) {
-      reject(
-        skynet.addContextToErr(
-          errTREK,
-          "unable to generate tagged registry keys"
-        )
-      );
-      return;
-    }
-
-    // Read from the registry entry.
-    let [readData, errRR] = await kernel.registryRead(
-      keypair.publicKey,
-      dataKey
-    );
-    if (errRR !== null) {
-      reject(
-        skynet.addContextToErr(errRR, "unable to read from registry entry")
-      );
-      return;
-    }
-    if (readData.exists !== true) {
-      reject("registry entry should exist");
-      return;
-    }
-    if (!("entryData" in readData)) {
-      reject("response should contain entryData");
-      return;
-    }
-    if (!(readData.entryData instanceof Uint8Array)) {
-      console.error(readData.entryData);
-      reject("entryData response should be a Uint8Array");
-      return;
-    }
-    let entryData = new TextEncoder().encode("test message in the registry");
-    if (entryData.length !== readData.entryData.length) {
-      reject("entryData mismatch");
-      return;
-    }
-    for (let i = 0; i < entryData.length; i++) {
-      if (entryData[i] !== readData.entryData[i]) {
-        reject("entryData mismatch");
-        return;
-      }
-    }
-    if (!("revision" in readData)) {
-      reject("revision not provided by readData");
-      return;
-    }
-    if (typeof readData.revision !== "bigint") {
-      reject("revision should be a bigint");
-      return;
-    }
-
-    // Write to the registry entry.
-    let [resp, errRW] = await kernel.registryWrite(
-      keypair,
-      dataKey,
-      entryData,
-      readData.revision + 1n
-    );
-    if (errRW !== null) {
-      reject(
-        skynet.addContextToErr(errRW, "error when calling registry module")
-      );
-      return;
-    }
-    if (!("entryID" in resp)) {
-      reject("registry module response does not contain an entryID field");
-      return;
-    }
-    resolve(resp.entryID);
-  });
-=======
 	return new Promise(async (resolve, reject) => {
 		let start = performance.now()
 		// Start by retrieving a seed from the test suite, this way we can
@@ -741,55 +646,11 @@
 		}
 		resolve(resolverLink)
 	})
->>>>>>> 691f6f6b
 }
 
 // TestSecureUploadAndDownload will upload a very basic file to Skynet using
 // libkernel. It will then download that skylink using libkernel.
 function TestSecureUploadAndDownload() {
-<<<<<<< HEAD
-  return new Promise((resolve, reject) => {
-    let fileDataUp = new TextEncoder().encode("test data");
-    kernel.upload("testUpload.txt", fileDataUp).then(([data, err]) => {
-      if (err !== null) {
-        reject("upload failed: " + err);
-        return;
-      }
-      if (!("skylink" in data)) {
-        reject("return value of upload had no skylink field");
-        return;
-      }
-      let skylink = data.skylink;
-      kernel.download(skylink).then(([ddata, derr]) => {
-        if (derr !== null) {
-          reject("download failed: " + derr);
-          return;
-        }
-        let fileDataDown = ddata.fileData;
-        if (fileDataUp.length !== fileDataDown.length) {
-          reject(
-            "uploaded data and downloaded data do not match: " +
-              JSON.stringify({ uploaded: fileDataUp, downloaded: fileDataDown })
-          );
-          return;
-        }
-        for (let i = 0; i < fileDataUp.length; i++) {
-          if (fileDataUp[i] !== fileDataDown[i]) {
-            reject(
-              "uploaded data and downloaded data do not match: " +
-                JSON.stringify({
-                  uploaded: fileDataUp,
-                  downloaded: fileDataDown,
-                })
-            );
-            return;
-          }
-        }
-        resolve(skylink);
-      });
-    });
-  });
-=======
 	return new Promise(async (resolve, reject) => {
 		// Try to upload a sample file.
 		let start = performance.now()
@@ -899,7 +760,6 @@
 		// Test is complete.
 		resolve("upload works, download works, resolver download works")
 	})
->>>>>>> 691f6f6b
 }
 
 // TestMsgSpeedSequential5k will send ten thousand messages to the kernel
