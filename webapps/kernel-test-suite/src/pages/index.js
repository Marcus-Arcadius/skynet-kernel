import * as React from "react"
import * as kernel from "libkernel"
import * as skynet from "libskynet"

// Define a set of functions which facilitate executing the tests sequentially.
// Each test is assigned a 'turn' and then will wait to begin execution until
// all tests before it have completed.
var turns = [];
var next = 0;
function getTurn() {
  let turn = new Promise((resolve) => {
    turns.push(resolve);
    if (next === 0) {
      next++;
      resolve();
    }
  });
  return turn;
}
function nextTest() {
  if (next < turns.length) {
    let resolve = turns[next];
    next++;
    resolve();
  }
}

// Real modules that we use during testing.
const kernelTestSuite = "AQCPJ9WRzMpKQHIsPo8no3XJpUydcDCjw7VJy8lG1MCZ3g"
const helperModule = "AQCoaLP6JexdZshDDZRQaIwN3B7DqFjlY7byMikR7u1IEA"

// Fake modules to check error conditions.
const moduleDoesNotExist = "AQCPJ9WRzMpKQHIsPo9no3XJpUydcDCjw7VJy8lG1MCZ3g"
const moduleMalformed = "AQCPJ9WRzMpKQHIsPo8no3XJpUydcDCjw7VJy8lG1MCZ3"

// TestLibkernelInit will check the init function of libkernel. This tests that
// the bridge script was loaded. If this fails, it either means the browser
// extension is missing entirely or it means that something fundamental broke.
function TestLibkernelInit() {
<<<<<<< HEAD
  return new Promise((resolve, reject) => {
    kernel.init().then((err) => {
      if (err !== null) {
        reject(err);
        return;
      }
      resolve("kernel loaded successfully");
    });
  });
=======
	return new Promise((resolve, reject) => {
		// Wait for kernel init to complete.
		kernel.init().then((err) => {
			// Check if the user is already logged in.
			if (err !== null) {
				kernel.loginComplete().then(() => {
					resolve("kernel loaded successfully")
				})
				return
			}
			resolve("kernel loaded successfully")
		})
	})
>>>>>>> e0c9518a
}

// TestGetKernelVersion will send a test message to the kernel and check for the
// result. If this fails it probably means the kernel failed to load for some
// reason, though it could also mean that the page->bridge->background->kernel
// communication path is broken in some way.
function TestGetKernelVersion() {
  return new Promise((resolve, reject) => {
    kernel.kernelVersion().then(([data, err]) => {
      if (err !== null) {
        reject(err);
        return;
      }
      if (!("version" in data)) {
        reject("no version provided in return value");
        return;
      }
      if (!("distribution" in data)) {
        reject("no distribution provided in return value");
        return;
      }
      resolve(data.version + "-" + data.distribution);
    });
  });
}

// TestModuleHasSeed checks that the test module was given a seed by the
// kernel. This is one of the fundamental priveledges of being a kernel module:
// receiving a secure and unique seed for module-specific user data.
//
// The full message flow here is:
// 	webpage => bridge => background =>
// 		kernel => test module ->
// 		kernel ->
// 	background -> bridge -> webpage
function TestModuleHasSeed() {
  return new Promise((resolve, reject) => {
    kernel.callModule(kernelTestSuite, "viewSeed", {}).then(([data, err]) => {
      if (err !== null) {
        reject("viewSeed returned an error: ", err);
        return;
      }
      if (!("seed" in data)) {
        reject("viewSeed in test module did not return a data.seed");
        return;
      }
      if (data.seed.length !== 16) {
        reject(
          "viewSeed in test module returned a seed with a non-standard length"
        );
        return;
      }
      resolve("viewSeed appears to have returned a standard seed");
    });
  });
}

// TestModuleLogging checks that the test suite module is capable of logging.
// This test requires looking in the console of the kernel to see that the log
// was printed correctly.
function TestModuleLogging() {
  return new Promise((resolve, reject) => {
    kernel
      .callModule(kernelTestSuite, "testLogging", {})
      .then(([data, err]) => {
        if (err !== null) {
          reject(err);
          return;
        }
        resolve("test module has produced logs");
      });
  });
}

// TestMissingModule checks that the kernel correctly handles a call to a
// module that doesn't exist. For the module, we use the test module but with
// the final character modified so that the hash doesn't actually point to
// anything.
function TestMissingModule() {
  return new Promise((resolve, reject) => {
    kernel
      .callModule(moduleDoesNotExist, "viewSeed", {})
      .then(([data, err]) => {
        if (err !== null) {
          resolve(err);
          return;
        }
        reject("kernel is supposed to return an error:" + JSON.stringify(data));
      });
  });
}

// TestMalformedModule checks that the kernel correctly handles a call to a
// module that is using a malformed skylink.
function TestMalformedModule() {
  return new Promise((resolve, reject) => {
    kernel.callModule(moduleMalformed, "viewSeed", {}).then(([data, err]) => {
      if (err !== null) {
        resolve(err);
        return;
      }
      reject("kernel is supposed to return an error");
    });
  });
}

// TestModulePresentSeed attempts to send a 'presentSeed' method to the test
// module. This is expected to fail because the kernel is not supposed to allow
// external callers to use the 'presentSeed' method. If it succeeds, the test
// module will log an error that TestModuleHasErrors will catch.
function TestModulePresentSeed() {
  return new Promise((resolve, reject) => {
    let fakeSeed = new Uint8Array(16);
    kernel
      .callModule(kernelTestSuite, "presentSeed", {
        seed: fakeSeed,
      })
      .then(([data, err]) => {
        if (err !== null) {
          resolve("received expected error: " + err);
          return;
        }
        reject("expecting an error for using a forbidden method");
      });
  });
}

// TestModuleQueryKernel opens a query with the test module that has the test
// module send a test query to the kernel, and then the test module reports the
// kernel version back to us. This test confirms that modules are able to talk
// to the kernel.
//
// The full message flow here is:
// 	webpage => bridge => background =>
// 		kernel => test module =>
// 			kernel -> test module ->
// 		kernel ->
// 	background -> bridge -> webpage
function TestModuleQueryKernel() {
  return new Promise((resolve, reject) => {
    kernel
      .callModule(kernelTestSuite, "sendTestToKernel", {})
      .then(([data, err]) => {
        if (err !== null) {
          reject(err);
          return;
        }
        if (!("kernelVersion" in data)) {
          reject("expecting response to have a kernelVersion");
          return;
        }
        resolve(data.kernelVersion);
      });
  });
}

// TestModuleCheckHelperSeed opens a query with the test module to have the
// test module check the seed of the helper module.
//
// The full message flow here is:
// 	webpage => bridge => background =>
// 		kernel => test module =>
// 			kernel => helper module ->
// 		kernel -> test module ->
// 	kernel -> background -> bridge -> webpage
function TestModuleCheckHelperSeed() {
  return new Promise((resolve, reject) => {
    kernel
      .callModule(kernelTestSuite, "viewHelperSeed", {})
      .then(([data, err]) => {
        if (err !== null) {
          reject(err);
          return;
        }
        if (!("message" in data)) {
          reject("expecting response to have a kernelVersion");
          return;
        }
        resolve(data.message);
      });
  });
}

// TestViewTesterSeedByHelper has the test module as the helper module to fetch
// the seed of the test module. This test ensures that multi-hop module
// communication works.
//
// The full message flow here is:
// 	webpage => bridge => background =>
// 		kernel => test module =>
// 			kernel => helper module =>
// 				kernel => test module ->
// 			kernel -> helper module ->
// 		kernel -> test module ->
// 	kernel -> background -> bridge -> webpage
function TestViewTesterSeedByHelper() {
  return new Promise((resolve, reject) => {
    kernel
      .callModule(kernelTestSuite, "viewOwnSeedThroughHelper", {})
      .then(([data, err]) => {
        if (err !== null) {
          reject(err);
          return;
        }
        if (!("message" in data)) {
          reject("expecting response to have a kernelVersion");
          return;
        }
        resolve(data.message);
      });
  });
}

// Check that the kernel is assigning the correct domain to the webpage.
function TestMirrorDomain() {
  return new Promise((resolve, reject) => {
    kernel
      .callModule(kernelTestSuite, "mirrorDomain", {})
      .then(([data, err]) => {
        if (err !== null) {
          reject(err);
          return;
        }
        if (!("domain" in data)) {
          reject("mirrorDomain did not return a domain");
          return;
        }
        if (typeof data.domain !== "string") {
          reject("mirrorDomain returned wrong type: " + typeof data.domain);
          return;
        }
        if (data.domain !== window.location.hostname) {
          reject(
            "wrong domain\nexpected: " +
              window.location.hostname +
              "\ngot: " +
              data.domain
          );
          return;
        }
        resolve("got expected domain: " + data.domain);
      });
  });
}

// Check that the kernel is assigning the correct domain to other modules.
function TestTesterMirrorDomain() {
  return new Promise((resolve, reject) => {
    kernel
      .callModule(kernelTestSuite, "testerMirrorDomain", {})
      .then(([data, err]) => {
        if (err !== null) {
          reject(err);
          return;
        }
        if (!("domain" in data)) {
          reject("testerMirrorDomain did not return a domain");
          return;
        }
        if (typeof data.domain !== "string") {
          reject(
            "testerMirrorDomain returned wrong type: " + typeof data.domain
          );
          return;
        }
        if (data.domain !== kernelTestSuite) {
          reject(
            "wrong domain\nexpected: " +
              kernelTestSuite +
              "\ngot: " +
              data.domain
          );
          return;
        }
        resolve("got expected domain: " + data.domain);
      });
  });
}

// Check that the kernel is rejecting moduleCall messages that don't include a
// method field.
function TestMethodFieldRequired() {
  return new Promise((resolve, reject) => {
    kernel.callModule(kernelTestSuite, null, {}).then(([data, err]) => {
      if (err !== null) {
        resolve("kernel failed when there was a call with no method: " + err);
        return;
      }
      reject("expecting a call to the kernel with no method to fail");
    });
  });
}

// TestResponseUpdates checks that modules can successfully send responseUpdate
// messages.
function TestResponseUpdates() {
  return new Promise((resolve, reject) => {
    let progress = 0;
    let receiveUpdate = function (data) {
      if (!("eventProgress" in data)) {
        reject("eventProgress not provided in response");
        return;
      }
      if (data.eventProgress !== progress + 25) {
        // NOTE: event ordering is not actually guaranteed by the spec, but
        // this is a situation where parallelism is low enough that the
        // ordering should be okay.
        reject("progress messages appear to be arriving out of order");
        return;
      }
      progress += 25;
    };
    let [, query] = kernel.connectModule(
      kernelTestSuite,
      "testResponseUpdate",
      {},
      receiveUpdate
    );
    query.then(([data, err]) => {
      if (err !== null) {
        reject(err);
        return;
      }
      if (progress !== 75) {
        reject("response was received before responseUpdates were completed");
        console.log("progress is:", progress);
        return;
      }
      if (!("eventProgress" in data)) {
        reject("expecting response to contain eventProgress");
        return;
      }
      if (data.eventProgress !== 100) {
        reject("expecting response eventProgress to be 100");
        return;
      }
      resolve(
        "received all messages in order and final message was a response"
      );
    });
  });
}

// TestModuleUpdateQuery checks that modules can successfully send queryUpdate
// and responseUpdate messages.
function TestModuleUpdateQuery() {
  return new Promise((resolve, reject) => {
    kernel.callModule(kernelTestSuite, "updateTest", {}).then(([data, err]) => {
      if (err !== null) {
        reject(err);
        return;
      }
      resolve(data);
    });
  });
}

// TestIgnoreResponseUpdates checks that you can safely use callModule on a
// module method that provides response updates.
function TestIgnoreResponseUpdates() {
  return new Promise((resolve, reject) => {
    kernel
      .callModule(kernelTestSuite, "testResponseUpdate", {})
      .then(([data, err]) => {
        if (err !== null) {
          reject(err);
          return;
        }
        if (!("eventProgress" in data)) {
          reject("expecting response to contain eventProgress");
          return;
        }
        if (data.eventProgress !== 100) {
          reject("expecting response eventProgress to be 100");
          return;
        }
        resolve(
          "received final message when calling testResponseUpdate using callModule"
        );
      });
  });
}

// TestLibkernelQueryUpdates is a test to check that queryUpdates are working
// when using libkernel. It uses the same method on the helper module that the
// tester module uses to verify connectModule in libkmodule, which gives us
// confidence that the libraries are equivalent.
//
// TODO: Need to find some way to abort a query. Maybe that's per-module or
// something I'm not sure.
function TestLibkernelQueryUpdates() {
  // Track whether or not we've called accept/reject.
  let resolved = false;

  // Return a promise that resolves with the result of the test.
  return new Promise((resolve, reject) => {
    // Define a function to receive updates.
    let sendUpdate;
    let expectedProgress = 1;
    let receiveUpdate = function (data) {
      // Don't handle an update if the query is already
      // complete.
      if (resolved === true) {
        console.error("received an update after query resolution");
        return;
      }

      if (!("progress" in data)) {
        reject("expecting progress field in data");
        resolved = true;
        return;
      }
      if (typeof data.progress !== "number") {
        reject("expecting progress to be a number");
        resolved = true;
        return;
      }
      if (expectedProgress !== data.progress) {
        reject("progress has wrong value");
        resolved = true;
        return;
      }
      if (data.progress > 7) {
        reject("progress is larger than 7");
        resolved = true;
        return;
      }

      // Send the helper module an update with increased progress.
      sendUpdate({ progress: data.progress + 1 });
      expectedProgress += 2;
    };

    // Create the query and set 'sendUpdate' so that the
    // receiveUpdate function can properly send updates.
    //
    // NOTE: Cannot use async here because that might cause a race
    // condition where receiveUpdate is called before sendUpdate
    // has been set properly. Could resolve this with some promise
    // magic, but it's also not needed if you aren't using async.
    let [sendUpdateFn, responsePromise] = kernel.connectModule(
      helperModule,
      "updateTest",
      { progress: 0 },
      receiveUpdate
    );
    sendUpdate = sendUpdateFn;

    // Block for the final response, where progress should equal 9.
    responsePromise.then(([resp, err]) => {
      if (resolved === true) {
        console.error("received response after query was closed");
        return;
      }
      if (err !== null) {
        reject(err);
        resolved = true;
        return;
      }
      if (resp.progress !== 9) {
        reject("expected final progress to be 9");
        resolved = true;
        return;
      }
      resolve("query update test has passed");
      resolved = true;
    });
  });
}

// TestBasicCORS has the test module make a fetch request to a couple of
// websites to check that CORS is not preventing workers from talking to the
// network.
function TestBasicCORS() {
  return new Promise((resolve, reject) => {
    kernel.callModule(kernelTestSuite, "testCORS", {}).then(([data, err]) => {
      if (err !== null) {
        reject(err);
        return;
      }
      if (!("url" in data)) {
        reject("testCORS did not return a url");
        return;
      }
      if (typeof data.url !== "string") {
        reject("testCORS returned wrong type: " + typeof data.domain);
        return;
      }
      resolve("CORS test passed for url: " + data.url);
    });
  });
}

// TestSecureRegistry will check that the sercure-registry module is working.
function TestSecureRegistry() {
	return new Promise(async (resolve, reject) => {
		// Start by creating keys that we can use to write to the registry.
		let [seedPhrase, errSPD] = skynet.generateSeedPhraseDeterministic("kernel-test-suite")
		if (errSPD !== null) {
			reject("unable to generate seed for registry testing")
			return
		}
		let [seed, errSPTS] = skynet.seedPhraseToSeed(seedPhrase)
		if (errSPTS !== null) {
			reject(skynet.addContextToErr(errSPTS, "unable to convert seed phrase to seed"))
			return
		}
		let [keypair, dataKey, errTREK] = skynet.taggedRegistryEntryKeys(seed, "test1", "test1")
		if (errTREK !== null) {
			reject(skynet.addContextToErr(errTREK, "unable to generate tagged registry keys"))
			return
		}

		// Read from the registry entry.
		let [readData, errRR] = await kernel.registryRead(keypair.publicKey, dataKey)
		if (errRR !== null) {
			reject(skynet.addContextToErr(errRR, "unable to read from registry entry"))
			return
		}
		if (readData.exists !== true) {
			reject("registry entry should exist")
			return
		}
		if (!("entryData" in readData)) {
			reject("response should contain entryData")
			return
		}
		if (!(readData.entryData instanceof Uint8Array)) {
			console.error(readData.entryData)
			reject("entryData response should be a Uint8Array")
			return
		}
		let entryData = new TextEncoder().encode("test message in the registry")
		if (entryData.length !== readData.entryData.length) {
			reject("entryData mismatch")
			return
		}
		for (let i = 0; i < entryData.length; i++) {
			if (entryData[i] !== readData.entryData[i]) {
				reject("entryData mismatch")
				return
			}
		}
		if (!("revision" in readData)) {
			reject("revision not provided by readData")
			return
		}
		if (typeof readData.revision !== "bigint") {
			reject("revision should be a bigint")
			return
		}

		// Write to the registry entry.
		let [resp, errRW] = await kernel.registryWrite(keypair, dataKey, entryData, readData.revision+1n)
		if (errRW !== null) {
			reject(skynet.addContextToErr(errRW, "error when calling registry module"))
			return
		}
		if (!("entryID" in resp)) {
			reject("registry module response does not contain an entryID field")
			return
		}
		resolve(resp.entryID)
	})
}

// TestSecureUploadAndDownload will upload a very basic file to Skynet using
// libkernel. It will then download that skylink using libkernel.
function TestSecureUploadAndDownload() {
  return new Promise((resolve, reject) => {
    let fileDataUp = new TextEncoder().encode("test data");
    kernel.upload("testUpload.txt", fileDataUp).then(([data, err]) => {
      if (err !== null) {
        reject("upload failed: " + err);
        return;
      }
      if (!("skylink" in data)) {
        reject("return value of upload had no skylink field");
        return;
      }
      let skylink = data.skylink;
      kernel.download(skylink).then(([ddata, derr]) => {
        if (derr !== null) {
          reject("download failed: " + derr);
          return;
        }
        let fileDataDown = ddata.fileData;
        if (fileDataUp.length !== fileDataDown.length) {
          reject(
            "uploaded data and downloaded data do not match: " +
              JSON.stringify({ uploaded: fileDataUp, downloaded: fileDataDown })
          );
          return;
        }
        for (let i = 0; i < fileDataUp.length; i++) {
          if (fileDataUp[i] !== fileDataDown[i]) {
            reject(
              "uploaded data and downloaded data do not match: " +
                JSON.stringify({
                  uploaded: fileDataUp,
                  downloaded: fileDataDown,
                })
            );
            return;
          }
        }
        resolve(skylink);
      });
    });
  });
}

// TestMsgSpeedSequential5k will send ten thousand messages to the kernel
// sequentially.
function TestMsgSpeedSequential5k() {
  // sendSequentialMessages is a helper function that will send a
  // message, wait for the message to resolve, then call itself again
  // with a lower 'remaining' value, exiting out when 'remaining' hits
  // zero.
  let sendSequentialMessages = function (remaining, resolve, reject) {
    if (remaining === 0) {
      resolve("all messages resolved");
      return;
    }

    kernel.kernelVersion().then(([data, err]) => {
      if (err !== null) {
        reject(err);
        return;
      }
      sendSequentialMessages(remaining - 1, resolve, reject);
    });
  };
  return new Promise((resolve, reject) => {
    sendSequentialMessages(5000, resolve, reject);
  });
}

// TestModuleSpeedSequential5k will have the tester module perform five
// thousand sequential messages on the helper module.
function TestModuleSpeedSequential20k() {
  return new Promise((resolve, reject) => {
    kernel
      .callModule(kernelTestSuite, "callModulePerformanceSequential", {
        iterations: 20000,
      })
      .then(([data, err]) => {
        if (err !== null) {
          reject(err);
          return;
        }
        resolve("sequential messages succeeded");
      });
  });
}

// TestMsgSpeedParallel5k will send ten thousand messages to the kernel in
// parallel.
function TestMsgSpeedParallel5k() {
  return new Promise((resolve, reject) => {
    let promises = [];
    for (let i = 0; i < 5000; i++) {
      promises.push(kernel.kernelVersion());
    }
    Promise.all(promises)
      .then((x) => {
        for (let i = 0; i < x.length; i++) {
          let err = x[i][1];
          if (err !== null) {
            reject(err);
            return;
          }
        }
        resolve("all messages reseolved");
      })
      .catch((x) => {
        // I don't believe there's any way for the above call
        // to reject but we check anyway.
        reject(x);
      });
  });
}

// TestModuleSpeedParallel5k will have the tester module perform five
// thousand sequential messages on the helper module.
function TestModuleSpeedParallel20k() {
  return new Promise((resolve, reject) => {
    kernel
      .callModule(kernelTestSuite, "callModulePerformanceParallel", {
        iterations: 20000,
      })
      .then(([data, err]) => {
        if (err !== null) {
          reject(err);
          return;
        }
        resolve("sequential messages succeeded");
      });
  });
}

// TestModuleHasErrors asks the TestModule whether it has encountered any
// errors during the test cycle.
function TestModuleHasErrors() {
  return new Promise((resolve, reject) => {
    kernel.callModule(kernelTestSuite, "viewErrors", {}).then(([data, err]) => {
      if (err !== null) {
        reject(err);
        return;
      }
      if (!("errors" in data)) {
        reject("viewErrors in test module did not return a data.errors");
        return;
      }
      if (data.errors.length !== 0) {
        reject(
          "test module has acculumated errors: " + JSON.stringify(data.errors)
        );
        return;
      }
      resolve("test module did not accumulate any errors");
    });
  });
}

// Check whether any errors showed up in the helper module of the testing
// module.
function TestHelperModuleHasErrors() {
  return new Promise((resolve, reject) => {
    kernel.callModule(helperModule, "viewErrors", {}).then(([data, err]) => {
      if (err !== null) {
        reject(err);
        return;
      }
      if (!("errors" in data)) {
        reject("viewErrors in helper module did not return a data.errors");
        return;
      }
      if (data.errors.length !== 0) {
        reject(
          "helper module has acculumated errors: " + JSON.stringify(data.errors)
        );
        return;
      }
      resolve("helper module did not accumulate any errors");
    });
  });
}

// TestCard is a react component that runs a test and reports the result.
function TestCard(props) {
<<<<<<< HEAD
  const [testStatus, setTestStatus] = React.useState("test is waiting");
  const [statusColor, setStatusColor] = React.useState("rgba(60, 60, 60, 0.6)");
  const [duration, setDuration] = React.useState(0);

  React.useEffect(() => {
    props.turn.then((x) => {
      setTestStatus("test is running");
      setStatusColor("rgba(255, 165, 0, 0.6)");
      let start = performance.now();
      props
        .test()
        .then((x) => {
          setTestStatus("test success: " + x);
          setStatusColor("rgba(0, 80, 0, 0.6)");
          setDuration(performance.now() - start);
          nextTest();
        })
        .catch((x) => {
          console.error(x);
          setTestStatus(x);
          setStatusColor("rgba(255, 0, 0, 0.6)");
          let end = performance.now();
          setDuration(end - start);
          nextTest();
        });
    });
  }, [props]);

  return (
    <div
      style={{
        border: "1px solid black",
        backgroundColor: statusColor,
        margin: "12px",
        padding: "6px",
      }}
    >
      <p>{props.name}</p>
      <p>{testStatus}</p>
      <p>{duration}ms</p>
    </div>
  );
=======
	const [testStatus, setTestStatus] = React.useState("test is waiting")
	const [statusColor, setStatusColor] = React.useState("rgba(60, 60, 60, 0.6)")
	const [duration, setDuration] = React.useState(0)

	// Define the events that will run a the test.
	React.useEffect(() => {
		async function manageTest() {
			// Wait for the user to be logged in.
			let authStatus = await kernel.init()
			if (authStatus !== null) {
				setTestStatus("cannot run test if user is not logged in")
				setStatusColor("rgba(35, 35, 35, 0.7)")
				await kernel.loginComplete()
			}

			// Wait until it's this test's turn to run.
			await props.turn
			setTestStatus("test is running")
			setStatusColor("rgba(255, 165, 0, 0.6)")
			let start = performance.now()

			// Run the test.
			props.test().then(result => {
				setTestStatus("test success: " + result)
				setStatusColor("rgba(0, 80, 0, 0.6)")
				setDuration(performance.now()-start)
				nextTest()
			})
			.catch(err => {
				console.error(err)
				setTestStatus(err)
				setStatusColor("rgba(255, 0, 0, 0.6)")
				let end = performance.now()
				setDuration(end-start)
				nextTest()
			})
		}
		manageTest(props)
	}, [props])

	return (
		<div style={{border: "1px solid black", backgroundColor: statusColor, margin: "12px", padding: "6px"}}>
			<p>{props.name}</p>
			<p>{testStatus}</p>
			<p>{duration}ms</p>
		</div>
	)
>>>>>>> e0c9518a
}

// LoginButton is a react component that allows the user to log into the
// kernel.
function LoginButton(props) {
<<<<<<< HEAD
  let loginPopup = function () {
    window.open("https://skt.us/auth.html", "_blank");
  };
  return (
    <div>
      <button text="login" style={{ margin: "12px" }} onClick={loginPopup}>
        Login to Kernel
      </button>
    </div>
  );
=======
	const [buttonText, setButtonText] = React.useState("Loading Kernel...")
	const [maybeDisabled, setMaybeDisabled] = React.useState(true)

	// Define the events that will run a the test.
	React.useEffect(() => {
		async function manageLoginButton() {
			// Wait for the user to be logged in.
			let authStatus = await kernel.init()
			if (authStatus !== null) {
				setButtonText("Login to Skynet")
				setMaybeDisabled(false)
				await kernel.loginComplete()
			}

			// Login complete, change the button and wait for logout.
			setButtonText("Logout of Skynet")
			setMaybeDisabled("")
			await kernel.logoutComplete()

			// User has logged out, reload the skapp.
			window.location.reload()
		}
		manageLoginButton(props)
	}, [props])

	return (
		<div>
			<button text="login" style={{margin: "12px"}} onClick={kernel.openAuthWindow} disabled={maybeDisabled}>{buttonText}</button>
		</div>
	)
>>>>>>> e0c9518a
}

// Establish the index page.
const IndexPage = () => {
	return (
		<main>
			<title>Libkernel Test Suite</title>
			<h1>Running Tests</h1>
			<LoginButton />
			<TestCard name="TestLibkernelInit" test={TestLibkernelInit} turn={getTurn()} />
			<TestCard name="TestGetKernelVersion" test={TestGetKernelVersion} turn={getTurn()} />
			<TestCard name="TestModuleHasSeed" test={TestModuleHasSeed} turn={getTurn()} />
			<TestCard name="TestModuleLogging" test={TestModuleLogging} turn={getTurn()} />
			<TestCard name="TestModuleMissingModule" test={TestMissingModule} turn={getTurn()} />
			<TestCard name="TestModuleMalformedModule" test={TestMalformedModule} turn={getTurn()} />
			<TestCard name="TestModulePresentSeed" test={TestModulePresentSeed} turn={getTurn()} />
			<TestCard name="TestModuleQueryKernel" test={TestModuleQueryKernel} turn={getTurn()} />
			<TestCard name="TestModuleCheckHelperSeed" test={TestModuleCheckHelperSeed} turn={getTurn()} />
			<TestCard name="TestViewTesterSeedByHelper" test={TestViewTesterSeedByHelper} turn={getTurn()} />
			<TestCard name="TestMirrorDomain" test={TestMirrorDomain} turn={getTurn()} />
			<TestCard name="TestTesterMirrorDomain" test={TestTesterMirrorDomain} turn={getTurn()} />
			<TestCard name="TestMethodFieldRequired" test={TestMethodFieldRequired} turn={getTurn()} />
			<TestCard name="TestResponseUpdates" test={TestResponseUpdates} turn={getTurn()} />
			<TestCard name="TestIgnoreResponseUpdates" test={TestIgnoreResponseUpdates} turn={getTurn()} />
			<TestCard name="TestModuleUpdateQuery" test={TestModuleUpdateQuery} turn={getTurn()} />
			<TestCard name="TestLibkernelQueryUpdates" test={TestLibkernelQueryUpdates} turn={getTurn()} />
			<TestCard name="TestBasicCORS" test={TestBasicCORS} turn={getTurn()} />
			<TestCard name="TestSecureRegistry" test={TestSecureRegistry} turn={getTurn()} />
			<TestCard name="TestSecureUploadAndDownload" test={TestSecureUploadAndDownload} turn={getTurn()} />
			<TestCard name="TestMsgSpeedSequential5k" test={TestMsgSpeedSequential5k} turn={getTurn()} />
			<TestCard name="TestModuleSpeedSeq20k" test={TestModuleSpeedSequential20k} turn={getTurn()} />
			<TestCard name="TestMsgSpeedParallel5k" test={TestMsgSpeedParallel5k} turn={getTurn()} />
			<TestCard name="TestModuleSpeedParallel20k" test={TestModuleSpeedParallel20k} turn={getTurn()} />
			<TestCard name="TestModuleHasErrors" test={TestModuleHasErrors} turn={getTurn()} />
			<TestCard name="TestHelperModuleHasErrors" test={TestHelperModuleHasErrors} turn={getTurn()} />
		</main>
	)
}

export default IndexPage;<|MERGE_RESOLUTION|>--- conflicted
+++ resolved
@@ -1,6 +1,6 @@
-import * as React from "react"
-import * as kernel from "libkernel"
-import * as skynet from "libskynet"
+import * as React from "react";
+import * as kernel from "libkernel";
+import * as skynet from "libskynet";
 
 // Define a set of functions which facilitate executing the tests sequentially.
 // Each test is assigned a 'turn' and then will wait to begin execution until
@@ -26,42 +26,30 @@
 }
 
 // Real modules that we use during testing.
-const kernelTestSuite = "AQCPJ9WRzMpKQHIsPo8no3XJpUydcDCjw7VJy8lG1MCZ3g"
-const helperModule = "AQCoaLP6JexdZshDDZRQaIwN3B7DqFjlY7byMikR7u1IEA"
+const kernelTestSuite = "AQCPJ9WRzMpKQHIsPo8no3XJpUydcDCjw7VJy8lG1MCZ3g";
+const helperModule = "AQCoaLP6JexdZshDDZRQaIwN3B7DqFjlY7byMikR7u1IEA";
 
 // Fake modules to check error conditions.
-const moduleDoesNotExist = "AQCPJ9WRzMpKQHIsPo9no3XJpUydcDCjw7VJy8lG1MCZ3g"
-const moduleMalformed = "AQCPJ9WRzMpKQHIsPo8no3XJpUydcDCjw7VJy8lG1MCZ3"
+const moduleDoesNotExist = "AQCPJ9WRzMpKQHIsPo9no3XJpUydcDCjw7VJy8lG1MCZ3g";
+const moduleMalformed = "AQCPJ9WRzMpKQHIsPo8no3XJpUydcDCjw7VJy8lG1MCZ3";
 
 // TestLibkernelInit will check the init function of libkernel. This tests that
 // the bridge script was loaded. If this fails, it either means the browser
 // extension is missing entirely or it means that something fundamental broke.
 function TestLibkernelInit() {
-<<<<<<< HEAD
-  return new Promise((resolve, reject) => {
+  return new Promise((resolve, reject) => {
+    // Wait for kernel init to complete.
     kernel.init().then((err) => {
-      if (err !== null) {
-        reject(err);
+      // Check if the user is already logged in.
+      if (err !== null) {
+        kernel.loginComplete().then(() => {
+          resolve("kernel loaded successfully");
+        });
         return;
       }
       resolve("kernel loaded successfully");
     });
   });
-=======
-	return new Promise((resolve, reject) => {
-		// Wait for kernel init to complete.
-		kernel.init().then((err) => {
-			// Check if the user is already logged in.
-			if (err !== null) {
-				kernel.loginComplete().then(() => {
-					resolve("kernel loaded successfully")
-				})
-				return
-			}
-			resolve("kernel loaded successfully")
-		})
-	})
->>>>>>> e0c9518a
 }
 
 // TestGetKernelVersion will send a test message to the kernel and check for the
@@ -557,75 +545,99 @@
 
 // TestSecureRegistry will check that the sercure-registry module is working.
 function TestSecureRegistry() {
-	return new Promise(async (resolve, reject) => {
-		// Start by creating keys that we can use to write to the registry.
-		let [seedPhrase, errSPD] = skynet.generateSeedPhraseDeterministic("kernel-test-suite")
-		if (errSPD !== null) {
-			reject("unable to generate seed for registry testing")
-			return
-		}
-		let [seed, errSPTS] = skynet.seedPhraseToSeed(seedPhrase)
-		if (errSPTS !== null) {
-			reject(skynet.addContextToErr(errSPTS, "unable to convert seed phrase to seed"))
-			return
-		}
-		let [keypair, dataKey, errTREK] = skynet.taggedRegistryEntryKeys(seed, "test1", "test1")
-		if (errTREK !== null) {
-			reject(skynet.addContextToErr(errTREK, "unable to generate tagged registry keys"))
-			return
-		}
-
-		// Read from the registry entry.
-		let [readData, errRR] = await kernel.registryRead(keypair.publicKey, dataKey)
-		if (errRR !== null) {
-			reject(skynet.addContextToErr(errRR, "unable to read from registry entry"))
-			return
-		}
-		if (readData.exists !== true) {
-			reject("registry entry should exist")
-			return
-		}
-		if (!("entryData" in readData)) {
-			reject("response should contain entryData")
-			return
-		}
-		if (!(readData.entryData instanceof Uint8Array)) {
-			console.error(readData.entryData)
-			reject("entryData response should be a Uint8Array")
-			return
-		}
-		let entryData = new TextEncoder().encode("test message in the registry")
-		if (entryData.length !== readData.entryData.length) {
-			reject("entryData mismatch")
-			return
-		}
-		for (let i = 0; i < entryData.length; i++) {
-			if (entryData[i] !== readData.entryData[i]) {
-				reject("entryData mismatch")
-				return
-			}
-		}
-		if (!("revision" in readData)) {
-			reject("revision not provided by readData")
-			return
-		}
-		if (typeof readData.revision !== "bigint") {
-			reject("revision should be a bigint")
-			return
-		}
-
-		// Write to the registry entry.
-		let [resp, errRW] = await kernel.registryWrite(keypair, dataKey, entryData, readData.revision+1n)
-		if (errRW !== null) {
-			reject(skynet.addContextToErr(errRW, "error when calling registry module"))
-			return
-		}
-		if (!("entryID" in resp)) {
-			reject("registry module response does not contain an entryID field")
-			return
-		}
-		resolve(resp.entryID)
-	})
+  return new Promise(async (resolve, reject) => {
+    // Start by creating keys that we can use to write to the registry.
+    let [seedPhrase, errSPD] =
+      skynet.generateSeedPhraseDeterministic("kernel-test-suite");
+    if (errSPD !== null) {
+      reject("unable to generate seed for registry testing");
+      return;
+    }
+    let [seed, errSPTS] = skynet.seedPhraseToSeed(seedPhrase);
+    if (errSPTS !== null) {
+      reject(
+        skynet.addContextToErr(errSPTS, "unable to convert seed phrase to seed")
+      );
+      return;
+    }
+    let [keypair, dataKey, errTREK] = skynet.taggedRegistryEntryKeys(
+      seed,
+      "test1",
+      "test1"
+    );
+    if (errTREK !== null) {
+      reject(
+        skynet.addContextToErr(
+          errTREK,
+          "unable to generate tagged registry keys"
+        )
+      );
+      return;
+    }
+
+    // Read from the registry entry.
+    let [readData, errRR] = await kernel.registryRead(
+      keypair.publicKey,
+      dataKey
+    );
+    if (errRR !== null) {
+      reject(
+        skynet.addContextToErr(errRR, "unable to read from registry entry")
+      );
+      return;
+    }
+    if (readData.exists !== true) {
+      reject("registry entry should exist");
+      return;
+    }
+    if (!("entryData" in readData)) {
+      reject("response should contain entryData");
+      return;
+    }
+    if (!(readData.entryData instanceof Uint8Array)) {
+      console.error(readData.entryData);
+      reject("entryData response should be a Uint8Array");
+      return;
+    }
+    let entryData = new TextEncoder().encode("test message in the registry");
+    if (entryData.length !== readData.entryData.length) {
+      reject("entryData mismatch");
+      return;
+    }
+    for (let i = 0; i < entryData.length; i++) {
+      if (entryData[i] !== readData.entryData[i]) {
+        reject("entryData mismatch");
+        return;
+      }
+    }
+    if (!("revision" in readData)) {
+      reject("revision not provided by readData");
+      return;
+    }
+    if (typeof readData.revision !== "bigint") {
+      reject("revision should be a bigint");
+      return;
+    }
+
+    // Write to the registry entry.
+    let [resp, errRW] = await kernel.registryWrite(
+      keypair,
+      dataKey,
+      entryData,
+      readData.revision + 1n
+    );
+    if (errRW !== null) {
+      reject(
+        skynet.addContextToErr(errRW, "error when calling registry module")
+      );
+      return;
+    }
+    if (!("entryID" in resp)) {
+      reject("registry module response does not contain an entryID field");
+      return;
+    }
+    resolve(resp.entryID);
+  });
 }
 
 // TestSecureUploadAndDownload will upload a very basic file to Skynet using
@@ -813,33 +825,46 @@
 
 // TestCard is a react component that runs a test and reports the result.
 function TestCard(props) {
-<<<<<<< HEAD
   const [testStatus, setTestStatus] = React.useState("test is waiting");
   const [statusColor, setStatusColor] = React.useState("rgba(60, 60, 60, 0.6)");
   const [duration, setDuration] = React.useState(0);
 
+  // Define the events that will run a the test.
   React.useEffect(() => {
-    props.turn.then((x) => {
+    async function manageTest() {
+      // Wait for the user to be logged in.
+      let authStatus = await kernel.init();
+      if (authStatus !== null) {
+        setTestStatus("cannot run test if user is not logged in");
+        setStatusColor("rgba(35, 35, 35, 0.7)");
+        await kernel.loginComplete();
+      }
+
+      // Wait until it's this test's turn to run.
+      await props.turn;
       setTestStatus("test is running");
       setStatusColor("rgba(255, 165, 0, 0.6)");
       let start = performance.now();
+
+      // Run the test.
       props
         .test()
-        .then((x) => {
-          setTestStatus("test success: " + x);
+        .then((result) => {
+          setTestStatus("test success: " + result);
           setStatusColor("rgba(0, 80, 0, 0.6)");
           setDuration(performance.now() - start);
           nextTest();
         })
-        .catch((x) => {
-          console.error(x);
-          setTestStatus(x);
+        .catch((err) => {
+          console.error(err);
+          setTestStatus(err);
           setStatusColor("rgba(255, 0, 0, 0.6)");
           let end = performance.now();
           setDuration(end - start);
           nextTest();
         });
-    });
+    }
+    manageTest(props);
   }, [props]);
 
   return (
@@ -856,140 +881,185 @@
       <p>{duration}ms</p>
     </div>
   );
-=======
-	const [testStatus, setTestStatus] = React.useState("test is waiting")
-	const [statusColor, setStatusColor] = React.useState("rgba(60, 60, 60, 0.6)")
-	const [duration, setDuration] = React.useState(0)
-
-	// Define the events that will run a the test.
-	React.useEffect(() => {
-		async function manageTest() {
-			// Wait for the user to be logged in.
-			let authStatus = await kernel.init()
-			if (authStatus !== null) {
-				setTestStatus("cannot run test if user is not logged in")
-				setStatusColor("rgba(35, 35, 35, 0.7)")
-				await kernel.loginComplete()
-			}
-
-			// Wait until it's this test's turn to run.
-			await props.turn
-			setTestStatus("test is running")
-			setStatusColor("rgba(255, 165, 0, 0.6)")
-			let start = performance.now()
-
-			// Run the test.
-			props.test().then(result => {
-				setTestStatus("test success: " + result)
-				setStatusColor("rgba(0, 80, 0, 0.6)")
-				setDuration(performance.now()-start)
-				nextTest()
-			})
-			.catch(err => {
-				console.error(err)
-				setTestStatus(err)
-				setStatusColor("rgba(255, 0, 0, 0.6)")
-				let end = performance.now()
-				setDuration(end-start)
-				nextTest()
-			})
-		}
-		manageTest(props)
-	}, [props])
-
-	return (
-		<div style={{border: "1px solid black", backgroundColor: statusColor, margin: "12px", padding: "6px"}}>
-			<p>{props.name}</p>
-			<p>{testStatus}</p>
-			<p>{duration}ms</p>
-		</div>
-	)
->>>>>>> e0c9518a
 }
 
 // LoginButton is a react component that allows the user to log into the
 // kernel.
 function LoginButton(props) {
-<<<<<<< HEAD
-  let loginPopup = function () {
-    window.open("https://skt.us/auth.html", "_blank");
-  };
+  const [buttonText, setButtonText] = React.useState("Loading Kernel...");
+  const [maybeDisabled, setMaybeDisabled] = React.useState(true);
+
+  // Define the events that will run a the test.
+  React.useEffect(() => {
+    async function manageLoginButton() {
+      // Wait for the user to be logged in.
+      let authStatus = await kernel.init();
+      if (authStatus !== null) {
+        setButtonText("Login to Skynet");
+        setMaybeDisabled(false);
+        await kernel.loginComplete();
+      }
+
+      // Login complete, change the button and wait for logout.
+      setButtonText("Logout of Skynet");
+      setMaybeDisabled("");
+      await kernel.logoutComplete();
+
+      // User has logged out, reload the skapp.
+      window.location.reload();
+    }
+    manageLoginButton(props);
+  }, [props]);
+
   return (
     <div>
-      <button text="login" style={{ margin: "12px" }} onClick={loginPopup}>
-        Login to Kernel
+      <button
+        text="login"
+        style={{ margin: "12px" }}
+        onClick={kernel.openAuthWindow}
+        disabled={maybeDisabled}
+      >
+        {buttonText}
       </button>
     </div>
   );
-=======
-	const [buttonText, setButtonText] = React.useState("Loading Kernel...")
-	const [maybeDisabled, setMaybeDisabled] = React.useState(true)
-
-	// Define the events that will run a the test.
-	React.useEffect(() => {
-		async function manageLoginButton() {
-			// Wait for the user to be logged in.
-			let authStatus = await kernel.init()
-			if (authStatus !== null) {
-				setButtonText("Login to Skynet")
-				setMaybeDisabled(false)
-				await kernel.loginComplete()
-			}
-
-			// Login complete, change the button and wait for logout.
-			setButtonText("Logout of Skynet")
-			setMaybeDisabled("")
-			await kernel.logoutComplete()
-
-			// User has logged out, reload the skapp.
-			window.location.reload()
-		}
-		manageLoginButton(props)
-	}, [props])
-
-	return (
-		<div>
-			<button text="login" style={{margin: "12px"}} onClick={kernel.openAuthWindow} disabled={maybeDisabled}>{buttonText}</button>
-		</div>
-	)
->>>>>>> e0c9518a
 }
 
 // Establish the index page.
 const IndexPage = () => {
-	return (
-		<main>
-			<title>Libkernel Test Suite</title>
-			<h1>Running Tests</h1>
-			<LoginButton />
-			<TestCard name="TestLibkernelInit" test={TestLibkernelInit} turn={getTurn()} />
-			<TestCard name="TestGetKernelVersion" test={TestGetKernelVersion} turn={getTurn()} />
-			<TestCard name="TestModuleHasSeed" test={TestModuleHasSeed} turn={getTurn()} />
-			<TestCard name="TestModuleLogging" test={TestModuleLogging} turn={getTurn()} />
-			<TestCard name="TestModuleMissingModule" test={TestMissingModule} turn={getTurn()} />
-			<TestCard name="TestModuleMalformedModule" test={TestMalformedModule} turn={getTurn()} />
-			<TestCard name="TestModulePresentSeed" test={TestModulePresentSeed} turn={getTurn()} />
-			<TestCard name="TestModuleQueryKernel" test={TestModuleQueryKernel} turn={getTurn()} />
-			<TestCard name="TestModuleCheckHelperSeed" test={TestModuleCheckHelperSeed} turn={getTurn()} />
-			<TestCard name="TestViewTesterSeedByHelper" test={TestViewTesterSeedByHelper} turn={getTurn()} />
-			<TestCard name="TestMirrorDomain" test={TestMirrorDomain} turn={getTurn()} />
-			<TestCard name="TestTesterMirrorDomain" test={TestTesterMirrorDomain} turn={getTurn()} />
-			<TestCard name="TestMethodFieldRequired" test={TestMethodFieldRequired} turn={getTurn()} />
-			<TestCard name="TestResponseUpdates" test={TestResponseUpdates} turn={getTurn()} />
-			<TestCard name="TestIgnoreResponseUpdates" test={TestIgnoreResponseUpdates} turn={getTurn()} />
-			<TestCard name="TestModuleUpdateQuery" test={TestModuleUpdateQuery} turn={getTurn()} />
-			<TestCard name="TestLibkernelQueryUpdates" test={TestLibkernelQueryUpdates} turn={getTurn()} />
-			<TestCard name="TestBasicCORS" test={TestBasicCORS} turn={getTurn()} />
-			<TestCard name="TestSecureRegistry" test={TestSecureRegistry} turn={getTurn()} />
-			<TestCard name="TestSecureUploadAndDownload" test={TestSecureUploadAndDownload} turn={getTurn()} />
-			<TestCard name="TestMsgSpeedSequential5k" test={TestMsgSpeedSequential5k} turn={getTurn()} />
-			<TestCard name="TestModuleSpeedSeq20k" test={TestModuleSpeedSequential20k} turn={getTurn()} />
-			<TestCard name="TestMsgSpeedParallel5k" test={TestMsgSpeedParallel5k} turn={getTurn()} />
-			<TestCard name="TestModuleSpeedParallel20k" test={TestModuleSpeedParallel20k} turn={getTurn()} />
-			<TestCard name="TestModuleHasErrors" test={TestModuleHasErrors} turn={getTurn()} />
-			<TestCard name="TestHelperModuleHasErrors" test={TestHelperModuleHasErrors} turn={getTurn()} />
-		</main>
-	)
-}
+  return (
+    <main>
+      <title>Libkernel Test Suite</title>
+      <h1>Running Tests</h1>
+      <LoginButton />
+      <TestCard
+        name="TestLibkernelInit"
+        test={TestLibkernelInit}
+        turn={getTurn()}
+      />
+      <TestCard
+        name="TestGetKernelVersion"
+        test={TestGetKernelVersion}
+        turn={getTurn()}
+      />
+      <TestCard
+        name="TestModuleHasSeed"
+        test={TestModuleHasSeed}
+        turn={getTurn()}
+      />
+      <TestCard
+        name="TestModuleLogging"
+        test={TestModuleLogging}
+        turn={getTurn()}
+      />
+      <TestCard
+        name="TestModuleMissingModule"
+        test={TestMissingModule}
+        turn={getTurn()}
+      />
+      <TestCard
+        name="TestModuleMalformedModule"
+        test={TestMalformedModule}
+        turn={getTurn()}
+      />
+      <TestCard
+        name="TestModulePresentSeed"
+        test={TestModulePresentSeed}
+        turn={getTurn()}
+      />
+      <TestCard
+        name="TestModuleQueryKernel"
+        test={TestModuleQueryKernel}
+        turn={getTurn()}
+      />
+      <TestCard
+        name="TestModuleCheckHelperSeed"
+        test={TestModuleCheckHelperSeed}
+        turn={getTurn()}
+      />
+      <TestCard
+        name="TestViewTesterSeedByHelper"
+        test={TestViewTesterSeedByHelper}
+        turn={getTurn()}
+      />
+      <TestCard
+        name="TestMirrorDomain"
+        test={TestMirrorDomain}
+        turn={getTurn()}
+      />
+      <TestCard
+        name="TestTesterMirrorDomain"
+        test={TestTesterMirrorDomain}
+        turn={getTurn()}
+      />
+      <TestCard
+        name="TestMethodFieldRequired"
+        test={TestMethodFieldRequired}
+        turn={getTurn()}
+      />
+      <TestCard
+        name="TestResponseUpdates"
+        test={TestResponseUpdates}
+        turn={getTurn()}
+      />
+      <TestCard
+        name="TestIgnoreResponseUpdates"
+        test={TestIgnoreResponseUpdates}
+        turn={getTurn()}
+      />
+      <TestCard
+        name="TestModuleUpdateQuery"
+        test={TestModuleUpdateQuery}
+        turn={getTurn()}
+      />
+      <TestCard
+        name="TestLibkernelQueryUpdates"
+        test={TestLibkernelQueryUpdates}
+        turn={getTurn()}
+      />
+      <TestCard name="TestBasicCORS" test={TestBasicCORS} turn={getTurn()} />
+      <TestCard
+        name="TestSecureRegistry"
+        test={TestSecureRegistry}
+        turn={getTurn()}
+      />
+      <TestCard
+        name="TestSecureUploadAndDownload"
+        test={TestSecureUploadAndDownload}
+        turn={getTurn()}
+      />
+      <TestCard
+        name="TestMsgSpeedSequential5k"
+        test={TestMsgSpeedSequential5k}
+        turn={getTurn()}
+      />
+      <TestCard
+        name="TestModuleSpeedSeq20k"
+        test={TestModuleSpeedSequential20k}
+        turn={getTurn()}
+      />
+      <TestCard
+        name="TestMsgSpeedParallel5k"
+        test={TestMsgSpeedParallel5k}
+        turn={getTurn()}
+      />
+      <TestCard
+        name="TestModuleSpeedParallel20k"
+        test={TestModuleSpeedParallel20k}
+        turn={getTurn()}
+      />
+      <TestCard
+        name="TestModuleHasErrors"
+        test={TestModuleHasErrors}
+        turn={getTurn()}
+      />
+      <TestCard
+        name="TestHelperModuleHasErrors"
+        test={TestHelperModuleHasErrors}
+        turn={getTurn()}
+      />
+    </main>
+  );
+};
 
 export default IndexPage;